--- conflicted
+++ resolved
@@ -93,16 +93,10 @@
 
         Span span = extract.start();
 
-<<<<<<< HEAD
         try (BaggageInScope baggage = new OtelBaggageManager(otelCurrentTraceContext, Collections.emptyList(),
-                Collections.emptyList()).getBaggage(span.context(), "foo").makeCurrent()) {
-=======
-        BaggageInScope baggage = new OtelBaggageManager(otelCurrentTraceContext, Collections.emptyList(),
                 Collections.emptyList())
             .getBaggage(span.context(), "foo")
-            .makeCurrent();
-        try {
->>>>>>> 7c99c146
+            .makeCurrent()) {
             BDDAssertions.then(baggage.get(span.context())).isEqualTo("bar");
         }
     }
@@ -121,14 +115,17 @@
         String expectedSpanId = extracted.context().spanId();
 
         try (Tracer.SpanInScope ignored = tracer.withSpan(extracted)) {
-            assertThat(tracer.currentSpan()).extracting(Span::context).returns(expectedSpanId, TraceContext::spanId)
-                    .returns("3e425f2373d89640bde06e8285e7bf88", TraceContext::traceId)
-                    .returns("9a5fdefae3abb440", TraceContext::parentId);
+            assertThat(tracer.currentSpan()).extracting(Span::context)
+                .returns(expectedSpanId, TraceContext::spanId)
+                .returns("3e425f2373d89640bde06e8285e7bf88", TraceContext::traceId)
+                .returns("9a5fdefae3abb440", TraceContext::parentId);
 
-            assertThat(tracer.currentTraceContext()).isNotNull().extracting(CurrentTraceContext::context).isNotNull()
-                    .returns(expectedSpanId, TraceContext::spanId)
-                    .returns("3e425f2373d89640bde06e8285e7bf88", TraceContext::traceId)
-                    .returns("9a5fdefae3abb440", TraceContext::parentId);
+            assertThat(tracer.currentTraceContext()).isNotNull()
+                .extracting(CurrentTraceContext::context)
+                .isNotNull()
+                .returns(expectedSpanId, TraceContext::spanId)
+                .returns("3e425f2373d89640bde06e8285e7bf88", TraceContext::traceId)
+                .returns("9a5fdefae3abb440", TraceContext::parentId);
         }
     }
 
