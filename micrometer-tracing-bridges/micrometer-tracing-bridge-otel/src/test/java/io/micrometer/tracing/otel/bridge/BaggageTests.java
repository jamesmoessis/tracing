/**
 * Copyright 2022 the original author or authors.
 * <p>
 * Licensed under the Apache License, Version 2.0 (the "License");
 * you may not use this file except in compliance with the License.
 * You may obtain a copy of the License at
 * <p>
 * https://www.apache.org/licenses/LICENSE-2.0
 * <p>
 * Unless required by applicable law or agreed to in writing, software
 * distributed under the License is distributed on an "AS IS" BASIS,
 * WITHOUT WARRANTIES OR CONDITIONS OF ANY KIND, either express or implied.
 * See the License for the specific language governing permissions and
 * limitations under the License.
 */
package io.micrometer.tracing.otel.bridge;

import java.util.Collections;
import java.util.HashMap;
import java.util.Map;

import io.micrometer.common.util.internal.logging.InternalLogger;
import io.micrometer.common.util.internal.logging.InternalLoggerFactory;
import io.micrometer.context.ContextRegistry;
import io.micrometer.tracing.BaggageInScope;
import io.micrometer.tracing.Span;
import io.micrometer.tracing.Tracer;
import io.micrometer.tracing.contextpropagation.ObservationAwareSpanThreadLocalAccessor;
import io.micrometer.tracing.otel.propagation.BaggageTextMapPropagator;
import io.opentelemetry.api.baggage.propagation.W3CBaggagePropagator;
import io.opentelemetry.api.trace.propagation.W3CTraceContextPropagator;
import io.opentelemetry.context.propagation.ContextPropagators;
import io.opentelemetry.context.propagation.TextMapPropagator;
import io.opentelemetry.extension.trace.propagation.B3Propagator;
import io.opentelemetry.sdk.OpenTelemetrySdk;
import io.opentelemetry.sdk.trace.SdkTracerProvider;
import org.junit.jupiter.api.Test;
import reactor.core.publisher.Hooks;
import reactor.core.publisher.Mono;
import reactor.core.scheduler.Schedulers;

import static org.assertj.core.api.BDDAssertions.then;

class BaggageTests {

    private static final InternalLogger log = InternalLoggerFactory.getInstance(BaggageTests.class);

    public static final String KEY_1 = "key1";

    public static final String VALUE_1 = "value1";

    public static final String KEY_2 = "key2";

    public static final String VALUE_2 = "value2";

    SdkTracerProvider sdkTracerProvider = SdkTracerProvider.builder()
        .setSampler(io.opentelemetry.sdk.trace.samplers.Sampler.alwaysOn())
        .build();

    OpenTelemetrySdk openTelemetrySdk = OpenTelemetrySdk.builder()
        .setTracerProvider(sdkTracerProvider)
        .setPropagators(ContextPropagators.create(B3Propagator.injectingSingleHeader()))
        .build();

    io.opentelemetry.api.trace.Tracer otelTracer = openTelemetrySdk.getTracer("io.micrometer.micrometer-tracing");

    OtelCurrentTraceContext otelCurrentTraceContext = new OtelCurrentTraceContext();

    OtelBaggageManager otelBaggageManager = new OtelBaggageManager(otelCurrentTraceContext,
            Collections.singletonList(KEY_1), Collections.emptyList());

    ContextPropagators contextPropagators = ContextPropagators
        .create(TextMapPropagator.composite(W3CBaggagePropagator.getInstance(), W3CTraceContextPropagator.getInstance(),
                new BaggageTextMapPropagator(Collections.singletonList(KEY_1), otelBaggageManager)));

    OtelPropagator propagator = new OtelPropagator(contextPropagators, otelTracer);

    Tracer tracer = new OtelTracer(otelTracer, otelCurrentTraceContext, event -> {
    }, otelBaggageManager);

    @Test
    void canSetAndGetBaggage() {
        // GIVEN
        Span span = tracer.nextSpan().start();
        try (Tracer.SpanInScope spanInScope = tracer.withSpan(span)) {
            // WHEN
<<<<<<< HEAD
            try (BaggageInScope bs1 = this.tracer.createBaggageInScope(KEY_1, VALUE_1);
                    BaggageInScope bs2 = this.tracer.createBaggageInScope(KEY_2, VALUE_2)) {
=======
            try (BaggageInScope bs1 = this.tracer.createBaggage(KEY_1, VALUE_1).makeCurrent();
                    BaggageInScope bs2 = this.tracer.createBaggage(KEY_2, VALUE_2).makeCurrent()) {
>>>>>>> 6bd92971
                // THEN
                then(tracer.getBaggage(KEY_1).get()).isEqualTo(VALUE_1);
                then(tracer.getBaggage(KEY_2).get()).isEqualTo(VALUE_2);
            }
<<<<<<< HEAD
        }
    }

    @Test
    void canSetAndGetBaggageWithLegacyApi() {
        // GIVEN
        Span span = tracer.nextSpan().start();
        try (Tracer.SpanInScope spanInScope = tracer.withSpan(span)) {
            // WHEN
            try (BaggageInScope bs = this.tracer.createBaggage(KEY_1, VALUE_1).makeCurrent()) {
                // THEN
                then(tracer.getBaggage(KEY_1).get()).isEqualTo(VALUE_1);
            }
=======
>>>>>>> 6bd92971
        }
    }

    @Test
    void injectAndExtractKeepsTheBaggage() {
        // GIVEN
        Map<String, String> carrier = new HashMap<>();

        Span span = tracer.nextSpan().start();
        try (Tracer.SpanInScope spanInScope = tracer.withSpan(span)) {
<<<<<<< HEAD
            try (BaggageInScope bs = this.tracer.createBaggageInScope(KEY_1, VALUE_1)) {
=======
            try (BaggageInScope scope = this.tracer.createBaggage(KEY_1, VALUE_1).makeCurrent()) {
>>>>>>> 6bd92971
                // WHEN
                this.propagator.inject(tracer.currentTraceContext().context(), carrier, Map::put);

                // THEN
                then(carrier.get(KEY_1)).isEqualTo(VALUE_1);
            }
<<<<<<< HEAD
=======

>>>>>>> 6bd92971
        }

        // WHEN
        Span extractedSpan = propagator.extract(carrier, Map::get).start();

        // THEN
        try (Tracer.SpanInScope spanInScope = tracer.withSpan(extractedSpan)) {
            then(tracer.getBaggage(KEY_1).get(extractedSpan.context())).isEqualTo(VALUE_1);
            try (BaggageInScope baggageInScope = tracer.getBaggage(KEY_1).makeCurrent()) {
                then(baggageInScope.get()).isEqualTo(VALUE_1);
            }
        }
    }

    @Test
    void baggageWithContextPropagation() {
        ContextRegistry.getInstance().registerThreadLocalAccessor(new ObservationAwareSpanThreadLocalAccessor(tracer));
        Hooks.enableAutomaticContextPropagation();

        Span span = tracer.nextSpan().start();
        try (Tracer.SpanInScope spanInScope = tracer.withSpan(span)) {
            try (BaggageInScope scope = this.tracer.createBaggageInScope(KEY_1, VALUE_1)) {
                String baggageOutside = this.tracer.getBaggage(KEY_1).get();
                then(baggageOutside).isEqualTo(VALUE_1);
                log.info(
                        "BAGGAGE OUTSIDE OF REACTOR [" + baggageOutside + "], thread [" + Thread.currentThread() + "]");
                String baggageFromReactor = Mono.just(KEY_1)
                    .publishOn(Schedulers.boundedElastic())
                    .flatMap(s -> Mono.just(this.tracer.getBaggage(s).get())
                        .doOnNext(baggage -> log.info("BAGGAGE IN OF REACTOR [" + baggageOutside + "], thread ["
                                + Thread.currentThread() + "]")))
                    .block();
                then(baggageFromReactor).isEqualTo(VALUE_1);
            }
        }
    }

    @Test
    void baggageWithContextPropagationWithLegacyApi() {
        ContextRegistry.getInstance().registerThreadLocalAccessor(new ObservationAwareSpanThreadLocalAccessor(tracer));
        Hooks.enableAutomaticContextPropagation();

        Span span = tracer.nextSpan().start();
        try (Tracer.SpanInScope spanInScope = tracer.withSpan(span)) {
            try (BaggageInScope scope = this.tracer.createBaggage(KEY_1, VALUE_1).makeCurrent()) {
                String baggageOutside = this.tracer.getBaggage(KEY_1).get();
                then(baggageOutside).isEqualTo(VALUE_1);
                log.info(
                        "BAGGAGE OUTSIDE OF REACTOR [" + baggageOutside + "], thread [" + Thread.currentThread() + "]");
                String baggageFromReactor = Mono.just(KEY_1)
                    .publishOn(Schedulers.boundedElastic())
                    .flatMap(s -> Mono.just(this.tracer.getBaggage(s).get())
                        .doOnNext(baggage -> log.info("BAGGAGE IN OF REACTOR [" + baggageOutside + "], thread ["
                                + Thread.currentThread() + "]")))
                    .block();
                then(baggageFromReactor).isEqualTo(VALUE_1);
            }
        }
    }

}<|MERGE_RESOLUTION|>--- conflicted
+++ resolved
@@ -14,10 +14,6 @@
  * limitations under the License.
  */
 package io.micrometer.tracing.otel.bridge;
-
-import java.util.Collections;
-import java.util.HashMap;
-import java.util.Map;
 
 import io.micrometer.common.util.internal.logging.InternalLogger;
 import io.micrometer.common.util.internal.logging.InternalLoggerFactory;
@@ -38,6 +34,10 @@
 import reactor.core.publisher.Hooks;
 import reactor.core.publisher.Mono;
 import reactor.core.scheduler.Schedulers;
+
+import java.util.Collections;
+import java.util.HashMap;
+import java.util.Map;
 
 import static org.assertj.core.api.BDDAssertions.then;
 
@@ -84,18 +84,12 @@
         Span span = tracer.nextSpan().start();
         try (Tracer.SpanInScope spanInScope = tracer.withSpan(span)) {
             // WHEN
-<<<<<<< HEAD
             try (BaggageInScope bs1 = this.tracer.createBaggageInScope(KEY_1, VALUE_1);
                     BaggageInScope bs2 = this.tracer.createBaggageInScope(KEY_2, VALUE_2)) {
-=======
-            try (BaggageInScope bs1 = this.tracer.createBaggage(KEY_1, VALUE_1).makeCurrent();
-                    BaggageInScope bs2 = this.tracer.createBaggage(KEY_2, VALUE_2).makeCurrent()) {
->>>>>>> 6bd92971
                 // THEN
                 then(tracer.getBaggage(KEY_1).get()).isEqualTo(VALUE_1);
                 then(tracer.getBaggage(KEY_2).get()).isEqualTo(VALUE_2);
             }
-<<<<<<< HEAD
         }
     }
 
@@ -109,8 +103,6 @@
                 // THEN
                 then(tracer.getBaggage(KEY_1).get()).isEqualTo(VALUE_1);
             }
-=======
->>>>>>> 6bd92971
         }
     }
 
@@ -121,21 +113,13 @@
 
         Span span = tracer.nextSpan().start();
         try (Tracer.SpanInScope spanInScope = tracer.withSpan(span)) {
-<<<<<<< HEAD
             try (BaggageInScope bs = this.tracer.createBaggageInScope(KEY_1, VALUE_1)) {
-=======
-            try (BaggageInScope scope = this.tracer.createBaggage(KEY_1, VALUE_1).makeCurrent()) {
->>>>>>> 6bd92971
                 // WHEN
                 this.propagator.inject(tracer.currentTraceContext().context(), carrier, Map::put);
 
                 // THEN
                 then(carrier.get(KEY_1)).isEqualTo(VALUE_1);
             }
-<<<<<<< HEAD
-=======
-
->>>>>>> 6bd92971
         }
 
         // WHEN
