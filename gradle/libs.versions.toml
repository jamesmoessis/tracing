[versions]
micrometer = "1.12.5"
micrometerContextPropagation="1.1.1"
junit = "5.10.2"
javaxServlet="4.0.1"
jmh="1.37"
jakartaWeb="9.1.0"
otelInstrumentation="1.31.0-alpha"
aopalliance="1.0"
zipkinAws="0.23.5"
otelBom="1.31.0"
logback = "1.4.14"
wavefrontSdk="3.4.3"
otelBomAlpha="1.31.0-alpha"
log4j = "2.21.1"
wavefrontReporter="1.7.16"
slf4j = "1.7.36"
assertj = "3.24.2"
awaitility = "4.2.1"
mockito = "5.7.0"
wiremock = "3.0.1"
testcontainers = "1.19.7"
<<<<<<< HEAD
braveBom = "5.16.0"
reactorBom = "2022.0.17"
asmForPlugins = "7.3.1"
javaFormatForPlugins = "0.0.41"
jsr305 = "3.0.2"
aspectjweaver = "1.9.22"
spring = "5.3.33"
=======
braveBom = "5.14.1"
reactorBom = "2022.0.18"
asmForPlugins = "7.3.1"
javaFormatForPlugins = "0.0.41"
jsr305 = "3.0.2"
aspectjweaver = "1.8.14"
spring = "5.3.34"
>>>>>>> 5a40ab98

[libraries]
aopAlliance = { module = "aopalliance:aopalliance", version.ref = "aopalliance" }
asmForPlugins = { module = "org.ow2.asm:asm", version.ref = "asmForPlugins" }
aspectjweaver = { module = "org.aspectj:aspectjweaver", version.ref = "aspectjweaver" }
assertj = { module = "org.assertj:assertj-core", version.ref = "assertj" }
awaitility = { module = "org.awaitility:awaitility", version.ref = "awaitility" }
braveBom = { module = "io.zipkin.brave:brave-bom", version.ref = "braveBom" }
jakartaWeb = { module = "jakarta.platform:jakarta.jakartaee-web-api", version.ref = "jakartaWeb" }
javaFormatForPlugins = { module = "io.spring.javaformat:spring-javaformat-checkstyle", version.ref = "javaFormatForPlugins" }
javaxServlet = { module = "javax.servlet:javax.servlet-api", version.ref = "javaxServlet" }
jmh = { module = "org.openjdk.jmh:jmh-core", version.ref = "jmh" }
jmhGeneratorAnnProcess = { module = "org.openjdk.jmh:jmh-generator-annprocess", version.ref = "jmh" }
jsr305 = { module = "com.google.code.findbugs:jsr305", version.ref = "jsr305" }
junitBom = { module = "org.junit:junit-bom", version.ref = "junit" }
log4j = { module = "org.apache.logging.log4j:log4j-core", version.ref = "log4j" }
logback = { module = "ch.qos.logback:logback-classic", version.ref = "logback" }
micrometerContextPropagation = { module = "io.micrometer:context-propagation", version.ref = "micrometerContextPropagation" }
micrometerBom = { module = "io.micrometer:micrometer-bom", version.ref = "micrometer" }
mockitoCore = { module = "org.mockito:mockito-core", version.ref = "mockito" }
mockitoJunit = { module = "org.mockito:mockito-junit-jupiter", version.ref = "mockito" }
otelBom = { module = "io.opentelemetry:opentelemetry-bom", version.ref = "otelBom" }
otelBomAlpha = { module = "io.opentelemetry:opentelemetry-bom-alpha", version.ref = "otelBomAlpha" }
otelInstrumentation = { module = "io.opentelemetry.instrumentation:opentelemetry-instrumentation-api-semconv", version.ref = "otelInstrumentation" }
reactorBom = { module = "io.projectreactor:reactor-bom", version.ref = "reactorBom" }
slf4j = { module = "org.slf4j:slf4j-api", version.ref = "slf4j" }
springCore = { module = "org.springframework:spring-core", version.ref = "spring" }
springContext = { module = "org.springframework:spring-context", version.ref = "spring" }
testcontainers = { module = "org.testcontainers:testcontainers", version.ref = "testcontainers" }
testcontainersJunit = { module = "org.testcontainers:junit-jupiter", version.ref = "testcontainers" }
wavefrontSdk = { module = "com.wavefront:wavefront-sdk-java", version.ref = "wavefrontSdk" }
wavefrontReporter = { module = "com.wavefront:wavefront-internal-reporter-java", version.ref = "wavefrontReporter" }
wiremock = { module = "com.github.tomakehurst:wiremock-jre8-standalone", version.ref = "wiremock" }
zipkinAws = { module = "io.zipkin.aws:brave-propagation-aws", version.ref = "zipkinAws" }

# plugin dependencies
plugin-license = { module = "gradle.plugin.com.hierynomus.gradle.plugins:license-gradle-plugin", version = "0.16.1" }
plugin-nebulaRelease = { module = "com.netflix.nebula:nebula-release-plugin", version = "18.0.8" }
plugin-nebulaPublishing = { module = "com.netflix.nebula:nebula-publishing-plugin", version = "20.3.0" }
plugin-nebulaProject = { module = "com.netflix.nebula:nebula-project-plugin", version = "10.1.5" }
plugin-nebulaInfo = { module = "com.netflix.nebula:gradle-info-plugin", version = "12.1.6" }
plugin-noHttp = { module = "io.spring.nohttp:nohttp-gradle", version = "0.0.11" }
plugin-nexusPublish = { module = "io.github.gradle-nexus:publish-plugin", version = "1.3.0" }
plugin-javaformat = { module = "io.spring.javaformat:spring-javaformat-gradle-plugin", version = "0.0.41" }
plugin-jmh = { module = "me.champeau.jmh:jmh-gradle-plugin", version = "0.7.2" }
plugin-spring-antora = { module = "io.spring.gradle.antora:spring-antora-plugin", version = "0.0.1" }
plugin-antora = { module = "org.antora:gradle-antora-plugin", version = "1.0.0" }<|MERGE_RESOLUTION|>--- conflicted
+++ resolved
@@ -20,23 +20,13 @@
 mockito = "5.7.0"
 wiremock = "3.0.1"
 testcontainers = "1.19.7"
-<<<<<<< HEAD
 braveBom = "5.16.0"
-reactorBom = "2022.0.17"
+reactorBom = "2022.0.18"
 asmForPlugins = "7.3.1"
 javaFormatForPlugins = "0.0.41"
 jsr305 = "3.0.2"
 aspectjweaver = "1.9.22"
-spring = "5.3.33"
-=======
-braveBom = "5.14.1"
-reactorBom = "2022.0.18"
-asmForPlugins = "7.3.1"
-javaFormatForPlugins = "0.0.41"
-jsr305 = "3.0.2"
-aspectjweaver = "1.8.14"
 spring = "5.3.34"
->>>>>>> 5a40ab98
 
 [libraries]
 aopAlliance = { module = "aopalliance:aopalliance", version.ref = "aopalliance" }
