--- conflicted
+++ resolved
@@ -25,13 +25,8 @@
 asmForPlugins = "7.3.1"
 javaFormatForPlugins = "0.0.40"
 jsr305 = "3.0.2"
-<<<<<<< HEAD
 aspectjweaver = "1.9.20.1"
-spring = "5.3.30"
-=======
-aspectjweaver = "1.8.14"
 spring = "5.3.31"
->>>>>>> 2359a723
 
 [libraries]
 aopAlliance = { module = "aopalliance:aopalliance", version.ref = "aopalliance" }
@@ -75,12 +70,7 @@
 plugin-nebulaInfo = { module = "com.netflix.nebula:gradle-info-plugin", version = "12.1.6" }
 plugin-noHttp = { module = "io.spring.nohttp:nohttp-gradle", version = "0.0.11" }
 plugin-nexusPublish = { module = "io.github.gradle-nexus:publish-plugin", version = "1.3.0" }
-<<<<<<< HEAD
-plugin-javaformat = { module = "io.spring.javaformat:spring-javaformat-gradle-plugin", version = "0.0.39" }
+plugin-javaformat = { module = "io.spring.javaformat:spring-javaformat-gradle-plugin", version = "0.0.40" }
 plugin-jmh = { module = "me.champeau.jmh:jmh-gradle-plugin", version = "0.7.1" }
 plugin-spring-antora = { module = "io.spring.gradle.antora:spring-antora-plugin", version = "0.0.1" }
-plugin-antora = { module = "org.antora:gradle-antora-plugin", version = "1.0.0" }
-=======
-plugin-javaformat = { module = "io.spring.javaformat:spring-javaformat-gradle-plugin", version = "0.0.40" }
-plugin-jmh = { module = "me.champeau.jmh:jmh-gradle-plugin", version = "0.7.1" }
->>>>>>> 2359a723
+plugin-antora = { module = "org.antora:gradle-antora-plugin", version = "1.0.0" }