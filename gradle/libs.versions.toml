--- conflicted
+++ resolved
@@ -20,15 +20,10 @@
 mockito = "5.10.0"
 wiremock = "3.0.1"
 testcontainers = "1.19.5"
-<<<<<<< HEAD
 braveBom = "6.0.1"
 bravePropagationW3c = "0.2.0"
 zipkinReporterBom = "3.3.0"
-reactorBom = "2022.0.15"
-=======
-braveBom = "5.16.0"
 reactorBom = "2022.0.16"
->>>>>>> d126c515
 asmForPlugins = "7.3.1"
 javaFormatForPlugins = "0.0.41"
 jsr305 = "3.0.2"
