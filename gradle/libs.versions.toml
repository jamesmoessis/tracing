[versions]
micrometer = "1.12.2"
micrometerContextPropagation="1.1.0"
junit = "5.10.2"
javaxServlet="4.0.1"
jmh="1.37"
jakartaWeb="9.1.0"
otelInstrumentation="1.32.1-alpha"
aopalliance="1.0"
# TODO: Update to 1.0.0 after https://github.com/open-telemetry/opentelemetry-java/pull/6129
zipkinAws="0.24.0"
otelBom="1.34.1"
logback = "1.4.14"
wavefrontSdk="3.4.3"
otelBomAlpha="1.34.1-alpha"
log4j = "2.22.1"
wavefrontReporter="1.7.16"
slf4j = "1.7.36"
assertj = "3.25.3"
awaitility = "4.2.0"
mockito = "5.10.0"
wiremock = "3.0.1"
<<<<<<< HEAD
testcontainers = "1.19.4"
braveBom = "6.0.0"
bravePropagationW3c = "0.2.0"
# TODO: Update to 3.1.1 after https://github.com/open-telemetry/opentelemetry-java/pull/6129
# Then, add an optional bean zipkin2.reporter.BytesEncoder<brave.handler.MutableSpan>
# When present, use the overload of AsyncZipkinSpanHandler.build, allowing custom formats like
# OTLP, Wavefront or Stackdriver.
zipkinReporterBom = "2.17.2"
=======
testcontainers = "1.19.5"
braveBom = "5.16.0"
>>>>>>> 21050d26
reactorBom = "2022.0.15"
asmForPlugins = "7.3.1"
javaFormatForPlugins = "0.0.41"
jsr305 = "3.0.2"
aspectjweaver = "1.9.21"
spring = "5.3.31"

[libraries]
aopAlliance = { module = "aopalliance:aopalliance", version.ref = "aopalliance" }
asmForPlugins = { module = "org.ow2.asm:asm", version.ref = "asmForPlugins" }
aspectjweaver = { module = "org.aspectj:aspectjweaver", version.ref = "aspectjweaver" }
assertj = { module = "org.assertj:assertj-core", version.ref = "assertj" }
awaitility = { module = "org.awaitility:awaitility", version.ref = "awaitility" }
braveBom = { module = "io.zipkin.brave:brave-bom", version.ref = "braveBom" }
bravePropagationW3c = { module = "io.zipkin.contrib.brave-propagation-w3c:brave-propagation-tracecontext", version.ref = "bravePropagationW3c" }
jakartaWeb = { module = "jakarta.platform:jakarta.jakartaee-web-api", version.ref = "jakartaWeb" }
javaFormatForPlugins = { module = "io.spring.javaformat:spring-javaformat-checkstyle", version.ref = "javaFormatForPlugins" }
javaxServlet = { module = "javax.servlet:javax.servlet-api", version.ref = "javaxServlet" }
jmh = { module = "org.openjdk.jmh:jmh-core", version.ref = "jmh" }
jmhGeneratorAnnProcess = { module = "org.openjdk.jmh:jmh-generator-annprocess", version.ref = "jmh" }
jsr305 = { module = "com.google.code.findbugs:jsr305", version.ref = "jsr305" }
junitBom = { module = "org.junit:junit-bom", version.ref = "junit" }
log4j = { module = "org.apache.logging.log4j:log4j-core", version.ref = "log4j" }
logback = { module = "ch.qos.logback:logback-classic", version.ref = "logback" }
micrometerContextPropagation = { module = "io.micrometer:context-propagation", version.ref = "micrometerContextPropagation" }
micrometerBom = { module = "io.micrometer:micrometer-bom", version.ref = "micrometer" }
mockitoCore = { module = "org.mockito:mockito-core", version.ref = "mockito" }
mockitoJunit = { module = "org.mockito:mockito-junit-jupiter", version.ref = "mockito" }
otelBom = { module = "io.opentelemetry:opentelemetry-bom", version.ref = "otelBom" }
otelBomAlpha = { module = "io.opentelemetry:opentelemetry-bom-alpha", version.ref = "otelBomAlpha" }
otelInstrumentation = { module = "io.opentelemetry.instrumentation:opentelemetry-instrumentation-api-semconv", version.ref = "otelInstrumentation" }
reactorBom = { module = "io.projectreactor:reactor-bom", version.ref = "reactorBom" }
slf4j = { module = "org.slf4j:slf4j-api", version.ref = "slf4j" }
springCore = { module = "org.springframework:spring-core", version.ref = "spring" }
springContext = { module = "org.springframework:spring-context", version.ref = "spring" }
testcontainers = { module = "org.testcontainers:testcontainers", version.ref = "testcontainers" }
testcontainersJunit = { module = "org.testcontainers:junit-jupiter", version.ref = "testcontainers" }
wavefrontSdk = { module = "com.wavefront:wavefront-sdk-java", version.ref = "wavefrontSdk" }
wavefrontReporter = { module = "com.wavefront:wavefront-internal-reporter-java", version.ref = "wavefrontReporter" }
wiremock = { module = "com.github.tomakehurst:wiremock-jre8-standalone", version.ref = "wiremock" }
zipkinAws = { module = "io.zipkin.aws:brave-propagation-aws", version.ref = "zipkinAws" }
zipkinReporterBom = { module = "io.zipkin.reporter2:zipkin-reporter-bom", version.ref = "zipkinReporterBom" }

# plugin dependencies
plugin-license = { module = "gradle.plugin.com.hierynomus.gradle.plugins:license-gradle-plugin", version = "0.16.1" }
plugin-nebulaRelease = { module = "com.netflix.nebula:nebula-release-plugin", version = "18.0.8" }
plugin-nebulaPublishing = { module = "com.netflix.nebula:nebula-publishing-plugin", version = "20.3.0" }
plugin-nebulaProject = { module = "com.netflix.nebula:nebula-project-plugin", version = "10.1.5" }
plugin-nebulaInfo = { module = "com.netflix.nebula:gradle-info-plugin", version = "12.1.6" }
plugin-noHttp = { module = "io.spring.nohttp:nohttp-gradle", version = "0.0.11" }
plugin-nexusPublish = { module = "io.github.gradle-nexus:publish-plugin", version = "1.3.0" }
plugin-javaformat = { module = "io.spring.javaformat:spring-javaformat-gradle-plugin", version = "0.0.41" }
plugin-jmh = { module = "me.champeau.jmh:jmh-gradle-plugin", version = "0.7.2" }
plugin-spring-antora = { module = "io.spring.gradle.antora:spring-antora-plugin", version = "0.0.1" }
plugin-antora = { module = "org.antora:gradle-antora-plugin", version = "1.0.0" }<|MERGE_RESOLUTION|>--- conflicted
+++ resolved
@@ -20,8 +20,7 @@
 awaitility = "4.2.0"
 mockito = "5.10.0"
 wiremock = "3.0.1"
-<<<<<<< HEAD
-testcontainers = "1.19.4"
+testcontainers = "1.19.5"
 braveBom = "6.0.0"
 bravePropagationW3c = "0.2.0"
 # TODO: Update to 3.1.1 after https://github.com/open-telemetry/opentelemetry-java/pull/6129
@@ -29,10 +28,6 @@
 # When present, use the overload of AsyncZipkinSpanHandler.build, allowing custom formats like
 # OTLP, Wavefront or Stackdriver.
 zipkinReporterBom = "2.17.2"
-=======
-testcontainers = "1.19.5"
-braveBom = "5.16.0"
->>>>>>> 21050d26
 reactorBom = "2022.0.15"
 asmForPlugins = "7.3.1"
 javaFormatForPlugins = "0.0.41"
