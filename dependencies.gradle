def VERSIONS = [
	'javax.servlet:javax.servlet-api:latest.release',
	'jakarta.platform:jakarta.jakartaee-web-api:9.+',

	'io.micrometer:context-propagation:1.0.4',

	'aopalliance:aopalliance:1.0',
	'org.aspectj:aspectjweaver:1.8.+',
	'org.springframework:spring-context:5.+',
	'org.springframework:spring-core:5+',

	// logging
	'ch.qos.logback:logback-classic:1.2.+',
	'org.apache.logging.log4j:log4j-core:2.+',
	'org.slf4j:slf4j-api:1.7.+',
	// otel
	'io.opentelemetry.instrumentation:opentelemetry-instrumentation-api-semconv:1.24.+',
	// zipkin
	'io.zipkin.aws:brave-propagation-aws:latest.release',
	// wavefront
	'com.wavefront:wavefront-sdk-java:3.0.+',
	'com.wavefront:wavefront-internal-reporter-java:1.7.+',
	// test
	'org.assertj:assertj-core:latest.release',
	'org.awaitility:awaitility:latest.release',
	'org.mockito:mockito-core:latest.release',
	'org.mockito:mockito-inline:latest.release',
	'org.mockito:mockito-junit-jupiter:latest.release',
	'com.github.tomakehurst:wiremock-jre8-standalone:latest.release',
	'org.testcontainers:testcontainers:latest.release',
	'org.testcontainers:junit-jupiter:latest.release'
]

def MICROMETER_PLATFORM_VERSIONS = [
<<<<<<< HEAD
	'io.micrometer:micrometer-bom:1.11.2-SNAPSHOT'
=======
	'io.micrometer:micrometer-bom:1.10.9'
>>>>>>> 30c9790b
]

def PLATFORM_VERSIONS = [
	'io.zipkin.brave:brave-bom:5.14.+',
	// opentelemetry-instrumentation-api dependency above with this
	'io.opentelemetry:opentelemetry-bom:1.25.+',
	'io.opentelemetry:opentelemetry-bom-alpha:1.25.+',
	'io.projectreactor:reactor-bom:2022.0.8',
	'org.junit:junit-bom:5.9.+'
]

subprojects {
	plugins.withId('java-library') {
		dependencies {
			constraints {
				// Direct dependencies
				VERSIONS.each { version ->
					// java-library plugin has three root configurations, so we apply constraints too all of
					// them so they all can use the managed versions.
					api version
					compileOnly version
					runtimeOnly version
				}
			}
			(MICROMETER_PLATFORM_VERSIONS + PLATFORM_VERSIONS).each { bom ->
				api platform(bom)
				compileOnly platform(bom)
				runtimeOnly platform(bom)
			}
		}
	}
	plugins.withId('java-platform') {
		dependencies {
			constraints {
				rootProject.subprojects
					.findAll { !it.name.contains('micrometer-tracing-bom') }
					.each { api(group: it.group, name: it.name, version: it.version.toString()) }
			}
			javaPlatform.allowDependencies()
			MICROMETER_PLATFORM_VERSIONS.each { api platform(it) }
		}
	}
}<|MERGE_RESOLUTION|>--- conflicted
+++ resolved
@@ -32,11 +32,7 @@
 ]
 
 def MICROMETER_PLATFORM_VERSIONS = [
-<<<<<<< HEAD
 	'io.micrometer:micrometer-bom:1.11.2-SNAPSHOT'
-=======
-	'io.micrometer:micrometer-bom:1.10.9'
->>>>>>> 30c9790b
 ]
 
 def PLATFORM_VERSIONS = [
