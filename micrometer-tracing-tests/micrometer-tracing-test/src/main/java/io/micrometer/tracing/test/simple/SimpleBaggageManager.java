--- conflicted
+++ resolved
@@ -51,19 +51,13 @@
 
     @Override
     public Map<String, String> getAllBaggage() {
-<<<<<<< HEAD
         TraceContext context = simpleTracer.currentTraceContext().context();
         if (context == null) {
             return Collections.emptyMap();
         }
-        return this.baggagesByContext.getOrDefault(context, Collections.emptySet()).stream()
-                .collect(Collectors.toMap(Baggage::name, Baggage::get));
-=======
-        return this.baggagesByContext.values()
+        return this.baggagesByContext.getOrDefault(context, Collections.emptySet())
             .stream()
-            .flatMap(Collection::stream)
             .collect(Collectors.toMap(Baggage::name, Baggage::get));
->>>>>>> 7c99c146
     }
 
     @Override
@@ -87,19 +81,14 @@
 
     @Nullable
     private SimpleBaggageInScope baggageForName(TraceContext traceContext, String name) {
-<<<<<<< HEAD
         if (traceContext == null) {
             return null;
         }
-        return this.baggagesByContext.getOrDefault(traceContext, Collections.emptySet()).stream()
-                .filter(bag -> name.equalsIgnoreCase(bag.name())).findFirst().orElse(null);
-=======
         return this.baggagesByContext.getOrDefault(traceContext, Collections.emptySet())
             .stream()
             .filter(bag -> name.equalsIgnoreCase(bag.name()))
             .findFirst()
             .orElse(null);
->>>>>>> 7c99c146
     }
 
     @Override
