pluginManagement {
	repositories {
		gradlePluginPortal()
	}
}

plugins {
<<<<<<< HEAD
	id 'com.gradle.enterprise' version '3.16.1'
=======
	id 'com.gradle.enterprise' version '3.16.2'
>>>>>>> 673d26e0
	id 'io.spring.ge.conventions' version '0.0.15'
	id 'org.gradle.toolchains.foojay-resolver-convention' version '0.7.0'
}

rootProject.name = 'tracing'

buildCache {
	remote(HttpBuildCache) {
		url = 'https://ge.micrometer.io/cache/'
	}
}
gradleEnterprise {
	server = 'https://ge.micrometer.io'
}

include 'micrometer-tracing', 'micrometer-tracing-bom', 'benchmarks'

['brave', 'otel'].each { bridge ->
	include "micrometer-tracing-bridge-$bridge"
	project(":micrometer-tracing-bridge-$bridge").projectDir = new File(rootProject.projectDir, "micrometer-tracing-bridges/micrometer-tracing-bridge-$bridge")
}

['wavefront'].each { reporter ->
	include "micrometer-tracing-reporter-$reporter"
	project(":micrometer-tracing-reporter-$reporter").projectDir = new File(rootProject.projectDir, "micrometer-tracing-reporters/micrometer-tracing-reporter-$reporter")
}

['test', 'integration-test'].each { testProject ->
	include "micrometer-tracing-$testProject"
	project(":micrometer-tracing-$testProject").projectDir = new File(rootProject.projectDir, "micrometer-tracing-tests/micrometer-tracing-$testProject")
}<|MERGE_RESOLUTION|>--- conflicted
+++ resolved
@@ -5,11 +5,7 @@
 }
 
 plugins {
-<<<<<<< HEAD
-	id 'com.gradle.enterprise' version '3.16.1'
-=======
 	id 'com.gradle.enterprise' version '3.16.2'
->>>>>>> 673d26e0
 	id 'io.spring.ge.conventions' version '0.0.15'
 	id 'org.gradle.toolchains.foojay-resolver-convention' version '0.7.0'
 }
