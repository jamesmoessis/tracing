--- conflicted
+++ resolved
@@ -6,11 +6,7 @@
 
 plugins {
 	id 'com.gradle.enterprise' version '3.17.2'
-<<<<<<< HEAD
-	id 'io.spring.ge.conventions' version '0.0.16'
-=======
 	id 'io.spring.ge.conventions' version '0.0.17'
->>>>>>> 4debb049
 	id 'org.gradle.toolchains.foojay-resolver-convention' version '0.8.0'
 }
 
